--- conflicted
+++ resolved
@@ -10,11 +10,7 @@
     .union(Intents::DIRECT_MESSAGES)
     .union(Intents::GUILD_MEMBERS)
     .union(Intents::GUILD_MESSAGES)
-<<<<<<< HEAD
-    .union(Intents::GUILD_MESSAGE_REACTIONS);
-=======
     .union(Intents::MESSAGE_CONTENT);
->>>>>>> 6bcff7e7
 
 pub const FILTERED_EVENT_TYPES: EventTypeFlags = EventTypeFlags::READY
     .union(EventTypeFlags::RESUMED)
