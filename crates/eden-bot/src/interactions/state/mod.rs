--- conflicted
+++ resolved
@@ -200,20 +200,12 @@
     /// A user or bot reacted with left arrow emoji.
     ///
     /// It can be used to move into previous page of entries.
-<<<<<<< HEAD
     ReactedLeftArrow(Id<UserMarker>, Id<MessageMarker>),
-=======
-    ReactedLeftArrow(Id<MessageMarker>, Id<MessageMarker>),
->>>>>>> 6bcff7e7
 
     /// A user or bot reacted with right arrow emoji.
     ///
     /// It can be used to move into next page of entries.
-<<<<<<< HEAD
     ReactedRightArrow(Id<UserMarker>, Id<MessageMarker>),
-=======
-    ReactedRightArrow(Id<MessageMarker>, Id<MessageMarker>),
->>>>>>> 6bcff7e7
 
     /// A user sent a message
     SentMessage(Id<UserMarker>, Id<ChannelMarker>, Id<MessageMarker>),
